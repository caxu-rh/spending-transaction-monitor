--- conflicted
+++ resolved
@@ -12,43 +12,10 @@
 
 from .config import settings
 
-<<<<<<< HEAD
-# Only create async engine if using async driver (asyncpg)
-# For alembic (which uses sync psycopg2), skip async engine creation
-engine = None
-_SessionLocal = None
-
-def get_engine():
-    global engine
-    if engine is None and '+asyncpg' in settings.DATABASE_URL:
-        engine = create_async_engine(settings.DATABASE_URL, echo=True)
-    return engine
-
-def get_session_local():
-    global _SessionLocal
-    if _SessionLocal is None:
-        eng = get_engine()
-        if eng:
-            _SessionLocal = sessionmaker(
-                autocommit=False, autoflush=False, bind=eng, class_=AsyncSession
-            )
-    return _SessionLocal
-
-# Backwards compatibility - create SessionLocal on first access
-class SessionLocalFactory:
-    def __call__(self):
-        session_local = get_session_local()
-        if session_local is None:
-            raise RuntimeError("Database not configured for async operations")
-        return session_local()
-
-SessionLocal = SessionLocalFactory()
-=======
 engine = create_async_engine(settings.DATABASE_URL, echo=False)
 SessionLocal = sessionmaker(
     autocommit=False, autoflush=False, bind=engine, class_=AsyncSession
 )
->>>>>>> cd6a1548
 
 Base = declarative_base()
 
