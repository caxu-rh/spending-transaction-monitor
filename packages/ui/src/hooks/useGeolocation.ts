import { useEffect, useState, useCallback } from 'react';
import {
  getCurrentLocation,
  watchLocation,
  clearWatch,
  checkLocationPermission,
  type UserLocation,
} from '../services/geolocation';
import { apiClient } from '../services/apiClient';

interface LocationState {
  location: UserLocation | null;
  error: string | null;
  loading: boolean;
  permissionState: 'granted' | 'denied' | 'prompt' | null;
}

/**
 * React hook for accessing the user's location with proper permission handling
 * @param watch - if true, continuously watches location changes
 * @param sendToBackend - if true, sends location to backend when captured
 */
export function useUserLocation(
  watch: boolean = false,
  sendToBackend: boolean = true,
): LocationState & {
  requestLocation: () => Promise<void>;
  clearLocation: () => void;
} {
  const [location, setLocation] = useState<UserLocation | null>(null);
  const [error, setError] = useState<string | null>(null);
  const [loading, setLoading] = useState(false);
  const [permissionState, setPermissionState] = useState<
    'granted' | 'denied' | 'prompt' | null
  >(null);

  // Check permission state on mount
  useEffect(() => {
    checkLocationPermission().then(setPermissionState);
  }, []);

  // Send location to backend
  const sendLocationToBackend = useCallback(
    async (loc: UserLocation) => {
      if (!sendToBackend) return;

      try {
        console.log('📤 Sending location to backend:', loc);

        // Use apiClient to automatically include Authorization header
        const { apiClient } = await import('../services/apiClient');

        // Update user location consent and coordinates
<<<<<<< HEAD
        await apiClient.fetch('/api/users/location', {
          method: 'POST',
          headers: {
            'X-User-Latitude': loc.latitude.toString(),
            'X-User-Longitude': loc.longitude.toString(),
            'X-User-Location-Accuracy': loc.accuracy.toString(),
          },
          body: JSON.stringify({
=======
        await apiClient.post(
          '/users/location',
          {
>>>>>>> cd6a1548
            location_consent_given: true,
            last_app_location_latitude: loc.latitude,
            last_app_location_longitude: loc.longitude,
            last_app_location_accuracy: loc.accuracy,
<<<<<<< HEAD
          }),
        });
=======
          },
          {
            headers: {
              'X-User-Latitude': loc.latitude.toString(),
              'X-User-Longitude': loc.longitude.toString(),
              'X-User-Location-Accuracy': loc.accuracy.toString(),
            },
          },
        );
>>>>>>> cd6a1548

        console.log('✅ Location sent to backend successfully');
      } catch (err) {
        console.error('❌ Error sending location to backend:', err);
      }
    },
    [sendToBackend],
  );

  // Request location once
  const requestLocation = useCallback(async () => {
    setLoading(true);
    setError(null);

    try {
      console.log('🗺️ Requesting user location...');
      const loc = await getCurrentLocation();

      setLocation(loc);
      setError(null);

      // Send to backend
      await sendLocationToBackend(loc);

      console.log('🎉 Location captured successfully:', {
        lat: loc.latitude.toFixed(6),
        lng: loc.longitude.toFixed(6),
        accuracy: `±${Math.round(loc.accuracy)}m`,
      });
    } catch (err) {
      const errorMessage =
        err instanceof Error ? err.message : 'Unknown location error';
      setError(errorMessage);
      console.error('❌ Location request failed:', errorMessage);
    } finally {
      setLoading(false);
    }
  }, [sendLocationToBackend]);

  // Clear location
  const clearLocation = useCallback(() => {
    setLocation(null);
    setError(null);
  }, []);

  // Watch location continuously
  useEffect(() => {
    if (!watch) return;

    const id = watchLocation(
      async (loc) => {
        setLocation(loc);
        setError(null);
        setLoading(false);
        await sendLocationToBackend(loc);
      },
      (err) => {
        setError(err.message);
        setLoading(false);
      },
    );

    return () => clearWatch(id);
  }, [watch, sendLocationToBackend]);

  return {
    location,
    error,
    loading,
    permissionState,
    requestLocation,
    clearLocation,
  };
}<|MERGE_RESOLUTION|>--- conflicted
+++ resolved
@@ -6,7 +6,6 @@
   checkLocationPermission,
   type UserLocation,
 } from '../services/geolocation';
-import { apiClient } from '../services/apiClient';
 
 interface LocationState {
   location: UserLocation | null;
@@ -51,28 +50,13 @@
         const { apiClient } = await import('../services/apiClient');
 
         // Update user location consent and coordinates
-<<<<<<< HEAD
-        await apiClient.fetch('/api/users/location', {
-          method: 'POST',
-          headers: {
-            'X-User-Latitude': loc.latitude.toString(),
-            'X-User-Longitude': loc.longitude.toString(),
-            'X-User-Location-Accuracy': loc.accuracy.toString(),
-          },
-          body: JSON.stringify({
-=======
         await apiClient.post(
           '/users/location',
           {
->>>>>>> cd6a1548
             location_consent_given: true,
             last_app_location_latitude: loc.latitude,
             last_app_location_longitude: loc.longitude,
             last_app_location_accuracy: loc.accuracy,
-<<<<<<< HEAD
-          }),
-        });
-=======
           },
           {
             headers: {
@@ -82,7 +66,6 @@
             },
           },
         );
->>>>>>> cd6a1548
 
         console.log('✅ Location sent to backend successfully');
       } catch (err) {
